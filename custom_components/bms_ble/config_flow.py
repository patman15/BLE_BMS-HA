--- conflicted
+++ resolved
@@ -44,14 +44,9 @@
     ) -> str | None:
         """Check if device is supported by an available BMS class."""
         for bms_type in BMS_TYPES:
-<<<<<<< HEAD
-            bms_plugin = await async_import_module(self.hass,
-                f"custom_components.bms_ble.plugins.{bms_type}")
-=======
             bms_plugin = await async_import_module(
                 self.hass, f"custom_components.bms_ble.plugins.{bms_type}"
             )
->>>>>>> 2db0b385
             try:
                 if bms_plugin.BMS.supported(discovery_info):
                     LOGGER.debug(
